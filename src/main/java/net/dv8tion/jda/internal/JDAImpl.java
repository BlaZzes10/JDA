--- conflicted
+++ resolved
@@ -697,12 +697,8 @@
     @Override
     public synchronized void shutdownNow(boolean shutdownHttp)
     {
-<<<<<<< HEAD
+        requester.shutdown(); // stop all requests
         shutdown(shutdownHttp);
-=======
-        requester.shutdown(); // stop all requests
-        shutdown();
->>>>>>> 32e615e2
         threadConfig.shutdownNow();
     }
 
