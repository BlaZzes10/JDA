--- conflicted
+++ resolved
@@ -263,11 +263,7 @@
      *     <li>{@link #setEnabledIntents(Collection)} is set to {@link GatewayIntent#DEFAULT}</li>
      *     <li>{@link #setMemberCachePolicy(MemberCachePolicy)} is set to {@link MemberCachePolicy#NONE}</li>
      *     <li>{@link #setChunkingFilter(ChunkingFilter)} is set to {@link ChunkingFilter#NONE}</li>
-<<<<<<< HEAD
-     *     <li>{@link #setEnabledCacheFlags(EnumSet)} is set to {@link CacheFlag#channels()}</li>
-=======
-     *     <li>This disables all existing {@link CacheFlag CacheFlags}</li>
->>>>>>> 3162dfa8
+     *     <li>This disables all {@link CacheFlag CacheFlags} except for {@link CacheFlag#channels()}</li>
      * </ul>
      *
      * @param  token
@@ -292,11 +288,7 @@
      * <ul>
      *     <li>{@link #setMemberCachePolicy(MemberCachePolicy)} is set to {@link MemberCachePolicy#NONE}</li>
      *     <li>{@link #setChunkingFilter(ChunkingFilter)} is set to {@link ChunkingFilter#NONE}</li>
-<<<<<<< HEAD
-     *     <li>{@link #setEnabledCacheFlags(EnumSet)} is set to {@link CacheFlag#channels()}</li>
-=======
-     *     <li>This disables all existing {@link CacheFlag CacheFlags}</li>
->>>>>>> 3162dfa8
+     *     <li>This disables all {@link CacheFlag CacheFlags} except for {@link CacheFlag#channels()}</li>
      * </ul>
      *
      * <p>If you disable certain intents you also have to disable related {@link CacheFlag CacheFlags}.
@@ -324,11 +316,7 @@
      * <ul>
      *     <li>{@link #setMemberCachePolicy(MemberCachePolicy)} is set to {@link MemberCachePolicy#NONE}</li>
      *     <li>{@link #setChunkingFilter(ChunkingFilter)} is set to {@link ChunkingFilter#NONE}</li>
-<<<<<<< HEAD
-     *     <li>{@link #setEnabledCacheFlags(EnumSet)} is set to {@link CacheFlag#channels()}</li>
-=======
-     *     <li>This disables all existing {@link CacheFlag CacheFlags}</li>
->>>>>>> 3162dfa8
+     *     <li>This disables all {@link CacheFlag CacheFlags} except for {@link CacheFlag#channels()}</li>
      * </ul>
      *
      * <p>If you disable certain intents you also have to disable related {@link CacheFlag CacheFlags}.
@@ -355,11 +343,8 @@
     {
         return this.setMemberCachePolicy(MemberCachePolicy.NONE)
                    .setChunkingFilter(ChunkingFilter.NONE)
-<<<<<<< HEAD
-                   .setEnabledCacheFlags(CacheFlag.channels())
-=======
                    .disableCache(EnumSet.allOf(CacheFlag.class))
->>>>>>> 3162dfa8
+                   .enableCache(CacheFlag.channels())
                    .setLargeThreshold(50);
     }
 
@@ -559,7 +544,7 @@
      *
      * @return The JDABuilder instance. Useful for chaining.
      *
-     * @see    #enableCache(CacheFlag, CacheFlag...) 
+     * @see    #enableCache(CacheFlag, CacheFlag...)
      * @see    #disableCache(Collection)
      */
     @Nonnull
@@ -584,7 +569,7 @@
      *
      * @return The JDABuilder instance. Useful for chaining.
      *
-     * @see    #enableCache(Collection) 
+     * @see    #enableCache(Collection)
      * @see    #disableCache(CacheFlag, CacheFlag...)
      */
     @Nonnull
@@ -631,7 +616,7 @@
      *
      * @return The JDABuilder instance. Useful for chaining.
      *
-     * @see    #disableCache(CacheFlag, CacheFlag...) 
+     * @see    #disableCache(CacheFlag, CacheFlag...)
      * @see    #enableCache(Collection)
      */
     @Nonnull
@@ -656,7 +641,7 @@
      *
      * @return The JDABuilder instance. Useful for chaining.
      *
-     * @see    #disableCache(Collection) 
+     * @see    #disableCache(Collection)
      * @see    #enableCache(CacheFlag, CacheFlag...)
      */
     @Nonnull
