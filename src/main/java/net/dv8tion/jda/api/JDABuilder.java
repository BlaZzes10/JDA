/*
 * Copyright 2015-2020 Austin Keener, Michael Ritter, Florian Spieß, and the JDA contributors
 *
 * Licensed under the Apache License, Version 2.0 (the "License");
 * you may not use this file except in compliance with the License.
 * You may obtain a copy of the License at
 *
 *    http://www.apache.org/licenses/LICENSE-2.0
 *
 * Unless required by applicable law or agreed to in writing, software
 * distributed under the License is distributed on an "AS IS" BASIS,
 * WITHOUT WARRANTIES OR CONDITIONS OF ANY KIND, either express or implied.
 * See the License for the specific language governing permissions and
 * limitations under the License.
 */
package net.dv8tion.jda.api;

import com.neovisionaries.ws.client.WebSocketFactory;
import net.dv8tion.jda.annotations.DeprecatedSince;
import net.dv8tion.jda.annotations.ReplaceWith;
import net.dv8tion.jda.api.audio.factory.IAudioSendFactory;
import net.dv8tion.jda.api.entities.Activity;
import net.dv8tion.jda.api.hooks.IEventManager;
import net.dv8tion.jda.api.hooks.VoiceDispatchInterceptor;
import net.dv8tion.jda.api.requests.GatewayIntent;
import net.dv8tion.jda.api.requests.RestAction;
import net.dv8tion.jda.api.utils.*;
import net.dv8tion.jda.api.utils.cache.CacheFlag;
import net.dv8tion.jda.internal.JDAImpl;
import net.dv8tion.jda.internal.managers.PresenceImpl;
import net.dv8tion.jda.internal.utils.Checks;
import net.dv8tion.jda.internal.utils.IOUtil;
import net.dv8tion.jda.internal.utils.config.AuthorizationConfig;
import net.dv8tion.jda.internal.utils.config.MetaConfig;
import net.dv8tion.jda.internal.utils.config.SessionConfig;
import net.dv8tion.jda.internal.utils.config.ThreadingConfig;
import net.dv8tion.jda.internal.utils.config.flags.ConfigFlag;
import okhttp3.OkHttpClient;

import javax.annotation.CheckReturnValue;
import javax.annotation.Nonnull;
import javax.annotation.Nullable;
import javax.security.auth.login.LoginException;
import java.util.*;
import java.util.concurrent.*;

/**
 * Used to create new {@link net.dv8tion.jda.api.JDA} instances. This is also useful for making sure all of
 * your {@link net.dv8tion.jda.api.hooks.EventListener EventListeners} are registered
 * before {@link net.dv8tion.jda.api.JDA} attempts to log in.
 *
 * <p>A single JDABuilder can be reused multiple times. Each call to
 * {@link net.dv8tion.jda.api.JDABuilder#build() build()}
 * creates a new {@link net.dv8tion.jda.api.JDA} instance using the same information.
 * This means that you can have listeners easily registered to multiple {@link net.dv8tion.jda.api.JDA} instances.
 */
public class JDABuilder
{
    public static final int GUILD_SUBSCRIPTIONS = GatewayIntent.getRaw(GatewayIntent.GUILD_MEMBERS, GatewayIntent.GUILD_PRESENCES, GatewayIntent.GUILD_MESSAGE_TYPING);
    protected final List<Object> listeners = new LinkedList<>();

    protected boolean gatewayEnabled = true;
    protected ScheduledExecutorService rateLimitPool = null;
    protected boolean shutdownRateLimitPool = true;
    protected ScheduledExecutorService mainWsPool = null;
    protected boolean shutdownMainWsPool = true;
    protected ExecutorService callbackPool = null;
    protected boolean shutdownCallbackPool = true;
    protected EnumSet<CacheFlag> cacheFlags = EnumSet.allOf(CacheFlag.class);
    protected ConcurrentMap<String, String> contextMap = null;
    protected SessionController controller = null;
    protected VoiceDispatchInterceptor voiceDispatchInterceptor = null;
    protected OkHttpClient.Builder httpClientBuilder = null;
    protected OkHttpClient httpClient = null;
    protected WebSocketFactory wsFactory = null;
    protected String token = null;
    protected IEventManager eventManager = null;
    protected IAudioSendFactory audioSendFactory = null;
    protected JDA.ShardInfo shardInfo = null;
    protected Compression compression = Compression.ZLIB;
    protected Activity activity = null;
    protected OnlineStatus status = OnlineStatus.ONLINE;
    protected boolean idle = false;
    protected int maxReconnectDelay = 900;
    protected int largeThreshold = 250;
    protected int maxBufferSize = 2048;
    protected int intents = -1; // don't use intents by default
    protected EnumSet<ConfigFlag> flags = ConfigFlag.getDefault();
    protected ChunkingFilter chunkingFilter = ChunkingFilter.ALL;
    protected MemberCachePolicy memberCachePolicy = MemberCachePolicy.ALL;

    /**
     * Creates a completely empty JDABuilder.
     *
     * <br>If you use this, you need to set the token using
     * {@link net.dv8tion.jda.api.JDABuilder#setToken(String) setToken(String)}
     * before calling {@link net.dv8tion.jda.api.JDABuilder#build() build()}
     *
     * @deprecated Due to breaking changes to the discord api gateway you are now required to explicitly
     * state which events your bot needs. For this reason we have changed to new factory methods that require setting
     * the gateway intents. Refer to {@link #create(String, Collection)}, {@link #createDefault(String, Collection)}, and {@link #createLight(String, Collection)} instead.
     *
     * @see #JDABuilder(String)
     */
    @Deprecated
    @DeprecatedSince("4.2.0")
    @ReplaceWith("JDABuilder.create(GatewayIntent...)")
    public JDABuilder() {}

    /**
     * Creates a JDABuilder with the predefined token.
     *
     * @param token
     *        The bot token to use
     *
     * @deprecated Due to breaking changes to the discord api gateway you are now required to explicitly
     * state which events your bot needs. For this reason we have changed to new factory methods that require setting
     * the gateway intents. Refer to {@link #create(String, Collection)}, {@link #createDefault(String, Collection)}, and {@link #createLight(String, Collection)} instead.
     *
     * @see   #setToken(String)
     */
    @Deprecated
    @DeprecatedSince("4.2.0")
    @ReplaceWith("JDABuilder.create(String, GatewayIntent...)")
    public JDABuilder(@Nullable String token)
    {
        this.token = token;
    }

    /**
     * Creates a completely empty JDABuilder.
     * <br>If you use this, you need to set the token using
     * {@link net.dv8tion.jda.api.JDABuilder#setToken(String) setToken(String)}
     * before calling {@link net.dv8tion.jda.api.JDABuilder#build() build()}
     *
     * @param  accountType
     *         The {@link net.dv8tion.jda.api.AccountType AccountType}.
     *
     * @throws IllegalArgumentException
     *         If the given AccountType is {@code null}
     *
     * @deprecated This will be removed in a future version, replace with {@link #create(String, Collection)}.
     *             We no longer support login with {@link AccountType#CLIENT}.
     */
    @Deprecated
    @ReplaceWith("JDABuilder.create(String)")
    @DeprecatedSince("4.2.0")
    public JDABuilder(@Nonnull AccountType accountType)
    {
        Checks.check(accountType == AccountType.BOT, "Client accounts are no longer supported!");
    }

    private JDABuilder(@Nullable String token, int intents)
    {
        this.token = token;
        this.intents = 1 | intents;
    }

    /**
     * Creates a JDABuilder with recommended default settings.
     * <br>Note that these defaults can potentially change in the future.
     *
     * <ul>
     *     <li>{@link #setMemberCachePolicy(MemberCachePolicy)} is set to {@link MemberCachePolicy#DEFAULT}</li>
     *     <li>{@link #setChunkingFilter(ChunkingFilter)} is set to {@link ChunkingFilter#NONE}</li>
     *     <li>{@link #setEnabledIntents(Collection)} is set to {@link GatewayIntent#DEFAULT}</li>
     *     <li>This disables {@link CacheFlag#ACTIVITY} and {@link CacheFlag#CLIENT_STATUS}</li>
     * </ul>
     *
     * @param  token
     *         The bot token to use
     *
     * @return The new JDABuilder
     *
     * @see    #disableIntents(GatewayIntent, GatewayIntent...)
     * @see    #enableIntents(GatewayIntent, GatewayIntent...)
     */
    @Nonnull
    @CheckReturnValue
    public static JDABuilder createDefault(@Nullable String token)
    {
        return new JDABuilder(token, GatewayIntent.DEFAULT).applyDefault();
    }

    /**
     * Creates a JDABuilder with recommended default settings.
     * <br>Note that these defaults can potentially change in the future.
     *
     * <ul>
     *     <li>{@link #setMemberCachePolicy(MemberCachePolicy)} is set to {@link MemberCachePolicy#DEFAULT}</li>
     *     <li>{@link #setChunkingFilter(ChunkingFilter)} is set to {@link ChunkingFilter#NONE}</li>
     *     <li>This disables {@link CacheFlag#ACTIVITY} and {@link CacheFlag#CLIENT_STATUS}</li>
     * </ul>
     *
     * <p>If you disable certain intents you also have to disable related {@link CacheFlag CacheFlags}.
     * This can be achieved using {@link #disableCache(CacheFlag, CacheFlag...)}. The required intents for each
     * flag are documented in the {@link CacheFlag} enum.
     *
     * @param  token
     *         The bot token to use
     * @param  intent
     *         The intent to enable
     * @param  intents
     *         Any other intents to enable
     *
     * @throws IllegalArgumentException
     *         If provided with null intents
     *
     * @return The new JDABuilder
     */
    @Nonnull
    @CheckReturnValue
    public static JDABuilder createDefault(@Nullable String token, @Nonnull GatewayIntent intent, @Nonnull GatewayIntent... intents)
    {
        Checks.notNull(intent, "GatewayIntent");
        Checks.noneNull(intents, "GatewayIntent");
        return createDefault(token, EnumSet.of(intent, intents));
    }

    /**
     * Creates a JDABuilder with recommended default settings.
     * <br>Note that these defaults can potentially change in the future.
     *
     * <ul>
     *     <li>{@link #setMemberCachePolicy(MemberCachePolicy)} is set to {@link MemberCachePolicy#DEFAULT}</li>
     *     <li>{@link #setChunkingFilter(ChunkingFilter)} is set to {@link ChunkingFilter#NONE}</li>
     *     <li>This disables {@link CacheFlag#ACTIVITY} and {@link CacheFlag#CLIENT_STATUS}</li>
     * </ul>
     *
     * <p>If you disable certain intents you also have to disable related {@link CacheFlag CacheFlags}.
     * This can be achieved using {@link #disableCache(CacheFlag, CacheFlag...)}. The required intents for each
     * flag are documented in the {@link CacheFlag} enum.
     *
     * @param  token
     *         The bot token to use
     * @param  intents
     *         The intents to enable
     *
     * @throws IllegalArgumentException
     *         If provided with null intents
     *
     * @return The new JDABuilder
     */
    @Nonnull
    @CheckReturnValue
    public static JDABuilder createDefault(@Nullable String token, @Nonnull Collection<GatewayIntent> intents)
    {
        return new JDABuilder(token, GatewayIntent.getRaw(intents)).applyDefault();
    }

    private JDABuilder applyDefault()
    {
        return this.setMemberCachePolicy(MemberCachePolicy.DEFAULT)
                   .setChunkingFilter(ChunkingFilter.NONE)
                   .disableCache(CacheFlag.CLIENT_STATUS, CacheFlag.ACTIVITY)
                   .setLargeThreshold(250);
    }

    /**
     * Creates a JDABuilder with low memory profile settings.
     * <br>Note that these defaults can potentially change in the future.
     *
     * <ul>
     *     <li>{@link #setEnabledIntents(Collection)} is set to {@link GatewayIntent#DEFAULT}</li>
     *     <li>{@link #setMemberCachePolicy(MemberCachePolicy)} is set to {@link MemberCachePolicy#NONE}</li>
     *     <li>{@link #setChunkingFilter(ChunkingFilter)} is set to {@link ChunkingFilter#NONE}</li>
     *     <li>This disables all existing {@link CacheFlag CacheFlags}</li>
     * </ul>
     *
     * @param  token
     *         The bot token to use
     *
     * @return The new JDABuilder
     *
     * @see    #disableIntents(GatewayIntent, GatewayIntent...)
     * @see    #enableIntents(GatewayIntent, GatewayIntent...)
     */
    @Nonnull
    @CheckReturnValue
    public static JDABuilder createLight(@Nullable String token)
    {
        return new JDABuilder(token, GatewayIntent.DEFAULT).applyLight();
    }

    /**
     * Creates a JDABuilder with low memory profile settings.
     * <br>Note that these defaults can potentially change in the future.
     *
     * <ul>
     *     <li>{@link #setMemberCachePolicy(MemberCachePolicy)} is set to {@link MemberCachePolicy#NONE}</li>
     *     <li>{@link #setChunkingFilter(ChunkingFilter)} is set to {@link ChunkingFilter#NONE}</li>
     *     <li>This disables all existing {@link CacheFlag CacheFlags}</li>
     * </ul>
     *
     * <p>If you disable certain intents you also have to disable related {@link CacheFlag CacheFlags}.
     * This can be achieved using {@link #disableCache(CacheFlag, CacheFlag...)}. The required intents for each
     * flag are documented in the {@link CacheFlag} enum.
     *
     * @param  token
     *         The bot token to use
     * @param  intents
     *         The gateway intents to use
     *
     * @return The new JDABuilder
     */
    @Nonnull
    @CheckReturnValue
    public static JDABuilder createLight(@Nullable String token, @Nonnull Collection<GatewayIntent> intents)
    {
        return new JDABuilder(token, GatewayIntent.getRaw(intents)).applyLight();
    }

    /**
     * Creates a JDABuilder with low memory profile settings.
     * <br>Note that these defaults can potentially change in the future.
     *
     * <ul>
     *     <li>{@link #setMemberCachePolicy(MemberCachePolicy)} is set to {@link MemberCachePolicy#NONE}</li>
     *     <li>{@link #setChunkingFilter(ChunkingFilter)} is set to {@link ChunkingFilter#NONE}</li>
     *     <li>This disables all existing {@link CacheFlag CacheFlags}</li>
     * </ul>
     *
     * <p>If you disable certain intents you also have to disable related {@link CacheFlag CacheFlags}.
     * This can be achieved using {@link #disableCache(CacheFlag, CacheFlag...)}. The required intents for each
     * flag are documented in the {@link CacheFlag} enum.
     *
     * @param  token
     *         The bot token to use
     * @param  intent
     *         The first intent to use
     * @param  intents
     *         The other gateway intents to use
     *
     * @return The new JDABuilder
     */
    @Nonnull
    @CheckReturnValue
    public static JDABuilder createLight(@Nullable String token, @Nonnull GatewayIntent intent, @Nonnull GatewayIntent... intents)
    {
        return new JDABuilder(token, GatewayIntent.getRaw(intent, intents)).applyLight();
    }

    private JDABuilder applyLight()
    {
        return this.setMemberCachePolicy(MemberCachePolicy.NONE)
                   .setChunkingFilter(ChunkingFilter.NONE)
                   .disableCache(EnumSet.allOf(CacheFlag.class))
                   .setLargeThreshold(50);
    }

    /**
     * Creates a completely empty JDABuilder with the predefined intents.
     * <br>You can use {@link #create(Collection) JDABuilder.create(EnumSet.noneOf(GatewayIntent.class))} to disable all intents.
     *
     * <br>If you use this, you need to set the token using
     * {@link net.dv8tion.jda.api.JDABuilder#setToken(String) setToken(String)}
     * before calling {@link net.dv8tion.jda.api.JDABuilder#build() build()}
     *
     * <p>If you disable certain intents you also have to disable related {@link CacheFlag CacheFlags}.
     * This can be achieved using {@link #disableCache(CacheFlag, CacheFlag...)}. The required intents for each
     * flag are documented in the {@link CacheFlag} enum.
     *
     * @param intent
     *        The first intent
     * @param intents
     *        The gateway intents to use
     *
     * @throws IllegalArgumentException
     *         If the provided intents are null
     *
     * @return The JDABuilder instance
     *
     * @see   #setToken(String)
     */
    @Nonnull
    @CheckReturnValue
    public static JDABuilder create(@Nonnull GatewayIntent intent, @Nonnull GatewayIntent... intents)
    {
        return create(null, intent, intents);
    }

    /**
     * Creates a completely empty JDABuilder with the predefined intents.
     *
     * <br>If you use this, you need to set the token using
     * {@link net.dv8tion.jda.api.JDABuilder#setToken(String) setToken(String)}
     * before calling {@link net.dv8tion.jda.api.JDABuilder#build() build()}
     *
     * <p>If you disable certain intents you also have to disable related {@link CacheFlag CacheFlags}.
     * This can be achieved using {@link #disableCache(CacheFlag, CacheFlag...)}. The required intents for each
     * flag are documented in the {@link CacheFlag} enum.
     *
     * @param intents
     *        The gateway intents to use
     *
     * @throws IllegalArgumentException
     *         If the provided intents are null
     *
     * @return The JDABuilder instance
     *
     * @see   #setToken(String)
     */
    @Nonnull
    @CheckReturnValue
    public static JDABuilder create(@Nonnull Collection<GatewayIntent> intents)
    {
        return create(null, intents);
    }

    /**
     * Creates a JDABuilder with the predefined token.
     * <br>You can use {@link #create(String, Collection) JDABuilder.create(token, EnumSet.noneOf(GatewayIntent.class))} to disable all intents.
     *
     * <p>If you disable certain intents you also have to disable related {@link CacheFlag CacheFlags}.
     * This can be achieved using {@link #disableCache(CacheFlag, CacheFlag...)}. The required intents for each
     * flag are documented in the {@link CacheFlag} enum.
     *
     * @param token
     *        The bot token to use
     * @param intent
     *        The first gateway intent to use
     * @param intents
     *        Additional gateway intents to use
     *
     * @throws IllegalArgumentException
     *         If the provided intents are null
     *
     * @return The JDABuilder instance
     *
     * @see   #setToken(String)
     */
    @Nonnull
    @CheckReturnValue
    public static JDABuilder create(@Nullable String token, @Nonnull GatewayIntent intent, @Nonnull GatewayIntent... intents)
    {
        return new JDABuilder(token, GatewayIntent.getRaw(intent, intents));
    }

    /**
     * Creates a JDABuilder with the predefined token.
     *
     * <p>If you disable certain intents you also have to disable related {@link CacheFlag CacheFlags}.
     * This can be achieved using {@link #disableCache(CacheFlag, CacheFlag...)}. The required intents for each
     * flag are documented in the {@link CacheFlag} enum.
     *
     * @param token
     *        The bot token to use
     * @param intents
     *        The gateway intents to use
     *
     * @throws IllegalArgumentException
     *         If the provided intents are null
     *
     * @return The JDABuilder instance
     *
     * @see   #setToken(String)
     */
    @Nonnull
    @CheckReturnValue
    public static JDABuilder create(@Nullable String token, @Nonnull Collection<GatewayIntent> intents)
    {
        return new JDABuilder(token, GatewayIntent.getRaw(intents));
    }

    @Nonnull
    public JDABuilder setGatewayEnabled(boolean enable)
    {
        this.gatewayEnabled = enable;
        return this;
    }

    /**
     * Whether JDA should fire {@link net.dv8tion.jda.api.events.RawGatewayEvent} for every discord event.
     * <br>Default: {@code false}
     *
     * @param  enable
     *         True, if JDA should fire {@link net.dv8tion.jda.api.events.RawGatewayEvent}.
     *
     * @return The JDABuilder instance. Useful for chaining.
     *
     * @since  4.0.0
     */
    @Nonnull
    public JDABuilder setRawEventsEnabled(boolean enable)
    {
        return setFlag(ConfigFlag.RAW_EVENTS, enable);
    }

    /**
     * Whether the rate-limit should be relative to the current time plus latency.
     * <br>By default we use the {@code X-RateLimit-Reset-After} header to determine when
     * a rate-limit is no longer imminent. This has the disadvantage that it might wait longer than needed due
     * to the latency which is ignored by the reset-after relative delay.
     *
     * <p>When disabled, we will use the {@code X-RateLimit-Reset} absolute timestamp instead which accounts for
     * latency but requires a properly NTP synchronized clock to be present.
     * If your system does have this feature you might gain a little quicker rate-limit handling than the default allows.
     *
     * <p>Default: <b>true</b>
     *
     * @param  enable
     *         True, if the relative {@code X-RateLimit-Reset-After} header should be used.
     *
     * @return The JDABuilder instance. Useful for chaining.
     *
     * @since  4.1.0
     */
    @Nonnull
    public JDABuilder setRelativeRateLimit(boolean enable)
    {
        return setFlag(ConfigFlag.USE_RELATIVE_RATELIMIT, enable);
    }

    /**
     * Flags used to enable selective parts of the JDA cache to reduce the runtime memory footprint.
     * <br><b>It is highly recommended to use {@link #setDisabledCacheFlags(EnumSet)} instead
     * for backwards compatibility</b>. We might add more flags in the future which you then effectively disable
     * when updating and not changing your setting here.
     *
     * @param  flags
     *         EnumSet containing the flags for cache services that should be <b>enabled</b>
     *
     * @return The JDABuilder instance. Useful for chaining.
     *
     * @see    #setDisabledCacheFlags(EnumSet)
     *
     * @deprecated We add CacheFlags to the enum over time which will be disabled when using this method.
     *             This introduces breaking changes due to the way the setter works.
     *             You should use {@link #enableCache(Collection)} and {@link #disableCache(Collection)} instead,
     *             to disable and enable cache flags without side-effects that may break in future versions.
     */
    @Nonnull
    @Deprecated
    @ReplaceWith("enableCache(flags) and disableCache(flags)")
    @DeprecatedSince("4.2.0")
    public JDABuilder setEnabledCacheFlags(@Nullable EnumSet<CacheFlag> flags)
    {
        this.cacheFlags = flags == null ? EnumSet.noneOf(CacheFlag.class) : EnumSet.copyOf(flags);
        return this;
    }

    /**
     * Enable specific cache flags.
     * <br>This will not disable any currently set cache flags.
     *
     * @param  flags
     *         The {@link CacheFlag CacheFlags} to enable
     *
     * @throws IllegalArgumentException
     *         If provided with null
     *
     * @return The JDABuilder instance. Useful for chaining.
     *
     * @see    #enableCache(CacheFlag, CacheFlag...) 
     * @see    #disableCache(Collection)
     */
    @Nonnull
    public JDABuilder enableCache(@Nonnull Collection<CacheFlag> flags)
    {
        Checks.noneNull(flags, "CacheFlags");
        cacheFlags.addAll(flags);
        return this;
    }

    /**
     * Enable specific cache flags.
     * <br>This will not disable any currently set cache flags.
     *
     * @param  flag
     *         {@link CacheFlag} to enable
     * @param  flags
     *         Other flags to enable
     *
     * @throws IllegalArgumentException
     *         If provided with null
     *
     * @return The JDABuilder instance. Useful for chaining.
     *
     * @see    #enableCache(Collection) 
     * @see    #disableCache(CacheFlag, CacheFlag...)
     */
    @Nonnull
    public JDABuilder enableCache(@Nonnull CacheFlag flag, @Nonnull CacheFlag... flags)
    {
        Checks.notNull(flag, "CacheFlag");
        Checks.noneNull(flags, "CacheFlag");
        cacheFlags.addAll(EnumSet.of(flag, flags));
        return this;
    }

    /**
     * Flags used to disable parts of the JDA cache to reduce the runtime memory footprint.
     * <br>Shortcut for {@code setEnabledCacheFlags(EnumSet.complementOf(flags))}
     *
     * @param  flags
     *         EnumSet containing the flags for cache services that should be <b>disabled</b>
     *
     * @return The JDABuilder instance. Useful for chaining.
     *
     * @deprecated We add CacheFlags to the enum over time which will be disabled when using this method.
     *             This introduces breaking changes due to the way the setter works.
     *             You should use {@link #enableCache(Collection)} and {@link #disableCache(Collection)} instead,
     *             to disable and enable cache flags without side-effects that may break in future versions.
     */
    @Nonnull
    @Deprecated
    @ReplaceWith("enableCache(flags) and disableCache(flags)")
    @DeprecatedSince("4.2.0")
    public JDABuilder setDisabledCacheFlags(@Nullable EnumSet<CacheFlag> flags)
    {
        return setEnabledCacheFlags(flags == null ? EnumSet.allOf(CacheFlag.class) : EnumSet.complementOf(flags));
    }

    /**
     * Disable specific cache flags.
     * <br>This will not enable any currently unset cache flags.
     *
     * @param  flags
     *         The {@link CacheFlag CacheFlags} to disable
     *
     * @throws IllegalArgumentException
     *         If provided with null
     *
     * @return The JDABuilder instance. Useful for chaining.
     *
     * @see    #disableCache(CacheFlag, CacheFlag...) 
     * @see    #enableCache(Collection)
     */
    @Nonnull
    public JDABuilder disableCache(@Nonnull Collection<CacheFlag> flags)
    {
        Checks.noneNull(flags, "CacheFlags");
        cacheFlags.removeAll(flags);
        return this;
    }

    /**
     * Disable specific cache flags.
     * <br>This will not enable any currently unset cache flags.
     *
     * @param  flag
     *         {@link CacheFlag} to disable
     * @param  flags
     *         Other flags to disable
     *
     * @throws IllegalArgumentException
     *         If provided with null
     *
     * @return The JDABuilder instance. Useful for chaining.
     *
     * @see    #disableCache(Collection) 
     * @see    #enableCache(CacheFlag, CacheFlag...)
     */
    @Nonnull
    public JDABuilder disableCache(@Nonnull CacheFlag flag, @Nonnull CacheFlag... flags)
    {
        Checks.notNull(flag, "CacheFlag");
        Checks.noneNull(flags, "CacheFlag");
        cacheFlags.removeAll(EnumSet.of(flag, flags));
        return this;
    }

    /**
     * Configure the member caching policy.
     * This will decide whether to cache a member (and its respective user).
     * <br>All members are cached by default. If a guild is enabled for chunking, all members will be cached for it.
     *
     * <p>You can use this to define a custom caching policy that will greatly improve memory usage.
     * <p>It is not recommended to disable {@link GatewayIntent#GUILD_MEMBERS GatewayIntent.GUILD_MEMBERS} when
     * using {@link MemberCachePolicy#ALL MemberCachePolicy.ALL} as the members cannot be removed from cache by a leave event without this intent.
     *
     * <h2>Example</h2>
     * <pre>{@code
     * public void configureCache(JDABuilder builder) {
     *     // Cache members who are in a voice channel
     *     MemberCachePolicy policy = MemberCachePolicy.VOICE;
     *     // Cache members who are in a voice channel
     *     // AND are also online
     *     policy = policy.and(MemberCachePolicy.ONLINE);
     *     // Cache members who are in a voice channel
     *     // AND are also online
     *     // OR are the owner of the guild
     *     policy = policy.or(MemberCachePolicy.OWNER);
     *
     *     builder.setMemberCachePolicy(policy);
     * }
     * }</pre>
     *
     * @param  policy
     *         The {@link MemberCachePolicy} or null to use default {@link MemberCachePolicy#ALL}
     *
     * @return The JDABuilder instance. Useful for chaining.
     *
     * @see    MemberCachePolicy
     * @see    #setEnabledIntents(Collection)
     *
     * @since  4.2.0
     */
    @Nonnull
    public JDABuilder setMemberCachePolicy(@Nullable MemberCachePolicy policy)
    {
        if (policy == null)
            this.memberCachePolicy = MemberCachePolicy.ALL;
        else
            this.memberCachePolicy = policy;
        return this;
    }

    /**
     * Sets the {@link org.slf4j.MDC MDC} mappings to use in JDA.
     * <br>If sharding is enabled JDA will automatically add a {@code jda.shard} context with the format {@code [SHARD_ID / TOTAL]}
     * where {@code SHARD_ID} and {@code TOTAL} are the shard configuration.
     * Additionally it will provide context for the id via {@code jda.shard.id} and the total via {@code jda.shard.total}.
     *
     * <p>If provided with non-null map this automatically enables MDC context using {@link #setContextEnabled(boolean) setContextEnable(true)}!
     *
     * @param  map
     *         The <b>modifiable</b> context map to use in JDA, or {@code null} to reset
     *
     * @return The JDABuilder instance. Useful for chaining.
     *
     * @see    <a href="https://www.slf4j.org/api/org/slf4j/MDC.html" target="_blank">MDC Javadoc</a>
     * @see    #setContextEnabled(boolean)
     */
    @Nonnull
    public JDABuilder setContextMap(@Nullable ConcurrentMap<String, String> map)
    {
        this.contextMap = map;
        if (map != null)
            setContextEnabled(true);
        return this;
    }

    /**
     * Whether JDA should use a synchronized MDC context for all of its controlled threads.
     * <br>Default: {@code true}
     *
     * @param  enable
     *         True, if JDA should provide an MDC context map
     *
     * @return The JDABuilder instance. Useful for chaining.
     *
     * @see    <a href="https://www.slf4j.org/api/org/slf4j/MDC.html" target="_blank">MDC Javadoc</a>
     * @see    #setContextMap(java.util.concurrent.ConcurrentMap)
     */
    @Nonnull
    public JDABuilder setContextEnabled(boolean enable)
    {
        return setFlag(ConfigFlag.MDC_CONTEXT, enable);
    }

    /**
     * Sets the compression algorithm used with the gateway connection,
     * this will decrease the amount of used bandwidth for the running bot instance
     * for the cost of a few extra cycles for decompression.
     * Compression can be entirely disabled by setting this to {@link net.dv8tion.jda.api.utils.Compression#NONE}.
     * <br><b>Default: {@link net.dv8tion.jda.api.utils.Compression#ZLIB}</b>
     *
     * <p><b>We recommend to keep this on the default unless you have issues with the decompression.</b>
     * <br>This mode might become obligatory in a future version, do not rely on this switch to stay.
     *
     * @param  compression
     *         The compression algorithm to use with the gateway connection
     *
     * @throws java.lang.IllegalArgumentException
     *         If provided with null
     *
     * @return The JDABuilder instance. Useful for chaining
     *
     * @see    <a href="https://discordapp.com/developers/docs/topics/gateway#transport-compression" target="_blank">Official Discord Documentation - Transport Compression</a>
     */
    @Nonnull
    public JDABuilder setCompression(@Nonnull Compression compression)
    {
        Checks.notNull(compression, "Compression");
        this.compression = compression;
        return this;
    }

    /**
     * Whether the Requester should retry when
     * a {@link java.net.SocketTimeoutException SocketTimeoutException} occurs.
     * <br><b>Default</b>: {@code true}
     *
     * <p>This value can be changed at any time with {@link net.dv8tion.jda.api.JDA#setRequestTimeoutRetry(boolean) JDA.setRequestTimeoutRetry(boolean)}!
     *
     * @param  retryOnTimeout
     *         True, if the Request should retry once on a socket timeout
     *
     * @return The JDABuilder instance. Useful for chaining.
     */
    @Nonnull
    public JDABuilder setRequestTimeoutRetry(boolean retryOnTimeout)
    {
        return setFlag(ConfigFlag.RETRY_TIMEOUT, retryOnTimeout);
    }

    /**
     * Sets the token that will be used by the {@link net.dv8tion.jda.api.JDA} instance to log in when
     * {@link net.dv8tion.jda.api.JDABuilder#build() build()} is called.
     *
     * <h2>For {@link net.dv8tion.jda.api.AccountType#BOT}</h2>
     * <ol>
     *     <li>Go to your <a href="https://discordapp.com/developers/applications/me">Discord Applications</a></li>
     *     <li>Create or select an already existing application</li>
     *     <li>Verify that it has already been turned into a Bot. If you see the "Create a Bot User" button, click it.</li>
     *     <li>Click the <i>click to reveal</i> link beside the <b>Token</b> label to show your Bot's {@code token}</li>
     * </ol>
     *
     * @param  token
     *         The token of the account that you would like to login with.
     *
     * @return The JDABuilder instance. Useful for chaining.
     */
    @Nonnull
    public JDABuilder setToken(@Nullable String token)
    {
        this.token = token;
        return this;
    }

    /**
     * Sets the {@link okhttp3.OkHttpClient.Builder Builder} that will be used by JDAs requester.
     * <br>This can be used to set things such as connection timeout and proxy.
     *
     * @param  builder
     *         The new {@link okhttp3.OkHttpClient.Builder Builder} to use
     *
     * @return The JDABuilder instance. Useful for chaining.
     */
    @Nonnull
    public JDABuilder setHttpClientBuilder(@Nullable OkHttpClient.Builder builder)
    {
        this.httpClientBuilder = builder;
        return this;
    }

    /**
     * Sets the {@link okhttp3.OkHttpClient OkHttpClient} that will be used by JDAs requester.
     * <br>This can be used to set things such as connection timeout and proxy.
     *
     * @param  client
     *         The new {@link okhttp3.OkHttpClient OkHttpClient} to use
     *
     * @return The JDABuilder instance. Useful for chaining.
     */
    @Nonnull
    public JDABuilder setHttpClient(@Nullable OkHttpClient client)
    {
        this.httpClient = client;
        return this;
    }

    /**
     * Sets the {@link com.neovisionaries.ws.client.WebSocketFactory WebSocketFactory} that will be used by JDA's websocket client.
     * This can be used to set things such as connection timeout and proxy.
     *
     * @param  factory
     *         The new {@link com.neovisionaries.ws.client.WebSocketFactory WebSocketFactory} to use.
     *
     * @return The JDABuilder instance. Useful for chaining.
     */
    @Nonnull
    public JDABuilder setWebsocketFactory(@Nullable WebSocketFactory factory)
    {
        this.wsFactory = factory;
        return this;
    }

    /**
     * Sets the {@link ScheduledExecutorService ScheduledExecutorService} that should be used in
     * the JDA rate-limit handler. Changing this can drastically change the JDA behavior for RestAction execution
     * and should be handled carefully. <b>Only change this pool if you know what you're doing.</b>
     * <br><b>This automatically disables the automatic shutdown of the rate-limit pool, you can enable
     * it using {@link #setRateLimitPool(ScheduledExecutorService, boolean) setRateLimitPool(executor, true)}</b>
     *
     * <p>This is used mostly by the Rate-Limiter to handle backoff delays by using scheduled executions.
     * Besides that it is also used by planned execution for {@link net.dv8tion.jda.api.requests.RestAction#queueAfter(long, TimeUnit)}
     * and similar methods.
     *
     * <p>Default: {@link ScheduledThreadPoolExecutor} with 5 threads.
     *
     * @param  pool
     *         The thread-pool to use for rate-limit handling
     *
     * @return The JDABuilder instance. Useful for chaining.
     */
    @Nonnull
    public JDABuilder setRateLimitPool(@Nullable ScheduledExecutorService pool)
    {
        return setRateLimitPool(pool, pool == null);
    }

    /**
     * Sets the {@link ScheduledExecutorService ScheduledExecutorService} that should be used in
     * the JDA rate-limit handler. Changing this can drastically change the JDA behavior for RestAction execution
     * and should be handled carefully. <b>Only change this pool if you know what you're doing.</b>
     *
     * <p>This is used mostly by the Rate-Limiter to handle backoff delays by using scheduled executions.
     * Besides that it is also used by planned execution for {@link net.dv8tion.jda.api.requests.RestAction#queueAfter(long, TimeUnit)}
     * and similar methods.
     *
     * <p>Default: {@link ScheduledThreadPoolExecutor} with 5 threads.
     *
     * @param  pool
     *         The thread-pool to use for rate-limit handling
     * @param  automaticShutdown
     *         Whether {@link JDA#shutdown()} should shutdown this pool
     *
     * @return The JDABuilder instance. Useful for chaining.
     */
    @Nonnull
    public JDABuilder setRateLimitPool(@Nullable ScheduledExecutorService pool, boolean automaticShutdown)
    {
        this.rateLimitPool = pool;
        this.shutdownRateLimitPool = automaticShutdown;
        return this;
    }

    /**
     * Sets the {@link ScheduledExecutorService ScheduledExecutorService} used by
     * the main WebSocket connection for workers. These workers spend most of their lifetime
     * sleeping because they only activate for sending messages over the gateway.
     * <br><b>Only change this pool if you know what you're doing.
     * <br>This automatically disables the automatic shutdown of the main-ws pool, you can enable
     * it using {@link #setGatewayPool(ScheduledExecutorService, boolean) setGatewayPool(pool, true)}</b>
     *
     * <p>This is used to send various forms of session updates such as:
     * <ul>
     *     <li>Voice States - (Dis-)Connecting from channels</li>
     *     <li>Presence - Changing current activity or online status</li>
     *     <li>Guild Setup - Requesting Members of newly joined guilds</li>
     *     <li>Heartbeats - Regular updates to keep the connection alive (usually once a minute)</li>
     * </ul>
     * When nothing has to be sent the pool will only be used every 500 milliseconds to check the queue for new payloads.
     * Once a new payload is sent we switch to "rapid mode" which means more tasks will be submitted until no more payloads
     * have to be sent.
     *
     * <p>Default: {@link ScheduledThreadPoolExecutor} with 1 thread
     *
     * @param  pool
     *         The thread-pool to use for WebSocket workers
     *
     * @return The JDABuilder instance. Useful for chaining.
     */
    @Nonnull
    public JDABuilder setGatewayPool(@Nullable ScheduledExecutorService pool)
    {
        return setGatewayPool(pool, pool == null);
    }

    /**
     * Sets the {@link ScheduledExecutorService ScheduledExecutorService} used by
     * the main WebSocket connection for workers. These workers spend most of their lifetime
     * sleeping because they only activate for sending messages over the gateway.
     * <br><b>Only change this pool if you know what you're doing.</b>
     *
     * <p>This is used to send various forms of session updates such as:
     * <ul>
     *     <li>Voice States - (Dis-)Connecting from channels</li>
     *     <li>Presence - Changing current activity or online status</li>
     *     <li>Guild Setup - Requesting Members of newly joined guilds</li>
     *     <li>Heartbeats - Regular updates to keep the connection alive (usually once a minute)</li>
     * </ul>
     * When nothing has to be sent the pool will only be used every 500 milliseconds to check the queue for new payloads.
     * Once a new payload is sent we switch to "rapid mode" which means more tasks will be submitted until no more payloads
     * have to be sent.
     *
     * <p>Default: {@link ScheduledThreadPoolExecutor} with 1 thread
     *
     * @param  pool
     *         The thread-pool to use for WebSocket workers
     * @param  automaticShutdown
     *         Whether {@link JDA#shutdown()} should shutdown this pool
     *
     * @return The JDABuilder instance. Useful for chaining.
     */
    @Nonnull
    public JDABuilder setGatewayPool(@Nullable ScheduledExecutorService pool, boolean automaticShutdown)
    {
        this.mainWsPool = pool;
        this.shutdownMainWsPool = automaticShutdown;
        return this;
    }

    /**
     * Sets the {@link ExecutorService ExecutorService} that should be used in
     * the JDA callback handler which mostly consists of {@link net.dv8tion.jda.api.requests.RestAction RestAction} callbacks.
     * By default JDA will use {@link ForkJoinPool#commonPool()}
     * <br><b>Only change this pool if you know what you're doing.
     * <br>This automatically disables the automatic shutdown of the callback pool, you can enable
     * it using {@link #setCallbackPool(ExecutorService, boolean) setCallbackPool(executor, true)}</b>
     *
     * <p>This is used to handle callbacks of {@link RestAction#queue()}, similarly it is used to
     * finish {@link RestAction#submit()} and {@link RestAction#complete()} tasks which build on queue.
     *
     * <p>Default: {@link ForkJoinPool#commonPool()}
     *
     * @param  executor
     *         The thread-pool to use for callback handling
     *
     * @return The JDABuilder instance. Useful for chaining.
     */
    @Nonnull
    public JDABuilder setCallbackPool(@Nullable ExecutorService executor)
    {
        return setCallbackPool(executor, executor == null);
    }

    /**
     * Sets the {@link ExecutorService ExecutorService} that should be used in
     * the JDA callback handler which mostly consists of {@link net.dv8tion.jda.api.requests.RestAction RestAction} callbacks.
     * By default JDA will use {@link ForkJoinPool#commonPool()}
     * <br><b>Only change this pool if you know what you're doing.</b>
     *
     * <p>This is used to handle callbacks of {@link RestAction#queue()}, similarly it is used to
     * finish {@link RestAction#submit()} and {@link RestAction#complete()} tasks which build on queue.
     *
     * <p>Default: {@link ForkJoinPool#commonPool()}
     *
     * @param  executor
     *         The thread-pool to use for callback handling
     * @param  automaticShutdown
     *         Whether {@link JDA#shutdown()} should shutdown this executor
     *
     * @return The JDABuilder instance. Useful for chaining.
     */
    @Nonnull
    public JDABuilder setCallbackPool(@Nullable ExecutorService executor, boolean automaticShutdown)
    {
        this.callbackPool = executor;
        this.shutdownCallbackPool = automaticShutdown;
        return this;
    }

    /**
     * If enabled, JDA will separate the bulk delete event into individual delete events, but this isn't as efficient as
     * handling a single event would be. It is recommended that BulkDelete Splitting be disabled and that the developer
     * should instead handle the {@link net.dv8tion.jda.api.events.message.MessageBulkDeleteEvent MessageBulkDeleteEvent}
     *
     * <p>Default: <b>true (enabled)</b>
     *
     * @param  enabled
     *         True - The MESSAGE_DELETE_BULK will be split into multiple individual MessageDeleteEvents.
     *
     * @return The JDABuilder instance. Useful for chaining.
     */
    @Nonnull
    public JDABuilder setBulkDeleteSplittingEnabled(boolean enabled)
    {
        return setFlag(ConfigFlag.BULK_DELETE_SPLIT, enabled);
    }

    /**
     * Enables/Disables the use of a Shutdown hook to clean up JDA.
     * <br>When the Java program closes shutdown hooks are run. This is used as a last-second cleanup
     * attempt by JDA to properly close connections.
     *
     * <p>Default: <b>true (enabled)</b>
     *
     * @param  enable
     *         True (default) - use shutdown hook to clean up JDA if the Java program is closed.
     *
     * @return Return the {@link net.dv8tion.jda.api.JDABuilder JDABuilder } instance. Useful for chaining.
     */
    @Nonnull
    public JDABuilder setEnableShutdownHook(boolean enable)
    {
        return setFlag(ConfigFlag.SHUTDOWN_HOOK, enable);
    }

    /**
     * Sets whether or not JDA should try to reconnect if a connection-error is encountered.
     * <br>This will use an incremental reconnect (timeouts are increased each time an attempt fails).
     *
     * Default: <b>true (enabled)</b>
     *
     * @param  autoReconnect
     *         If true - enables autoReconnect
     *
     * @return The JDABuilder instance. Useful for chaining.
     */
    @Nonnull
    public JDABuilder setAutoReconnect(boolean autoReconnect)
    {
        return setFlag(ConfigFlag.AUTO_RECONNECT, autoReconnect);
    }

    /**
     * Changes the internally used EventManager.
     * <br>There are 2 provided Implementations:
     * <ul>
     *     <li>{@link net.dv8tion.jda.api.hooks.InterfacedEventManager InterfacedEventManager} which uses the Interface
     *     {@link net.dv8tion.jda.api.hooks.EventListener EventListener} (tip: use the {@link net.dv8tion.jda.api.hooks.ListenerAdapter ListenerAdapter}).
     *     <br>This is the default EventManager.</li>
     *
     *     <li>{@link net.dv8tion.jda.api.hooks.AnnotatedEventManager AnnotatedEventManager} which uses the Annotation
     *         {@link net.dv8tion.jda.api.hooks.SubscribeEvent @SubscribeEvent} to mark the methods that listen for events.</li>
     * </ul>
     * <br>You can also create your own EventManager (See {@link net.dv8tion.jda.api.hooks.IEventManager}).
     *
     * @param  manager
     *         The new {@link net.dv8tion.jda.api.hooks.IEventManager} to use.
     *
     * @return The JDABuilder instance. Useful for chaining.
     */
    @Nonnull
    public JDABuilder setEventManager(@Nullable IEventManager manager)
    {
        this.eventManager = manager;
        return this;
    }

    /**
     * Changes the factory used to create {@link net.dv8tion.jda.api.audio.factory.IAudioSendSystem IAudioSendSystem}
     * objects which handle the sending loop for audio packets.
     * <br>By default, JDA uses {@link net.dv8tion.jda.api.audio.factory.DefaultSendFactory DefaultSendFactory}.
     *
     * @param  factory
     *         The new {@link net.dv8tion.jda.api.audio.factory.IAudioSendFactory IAudioSendFactory} to be used
     *         when creating new {@link net.dv8tion.jda.api.audio.factory.IAudioSendSystem} objects.
     *
     * @return The JDABuilder instance. Useful for chaining.
     */
    @Nonnull
    public JDABuilder setAudioSendFactory(@Nullable IAudioSendFactory factory)
    {
        this.audioSendFactory = factory;
        return this;
    }

    /**
     * Sets whether or not we should mark our session as afk
     * <br>This value can be changed at any time in the {@link net.dv8tion.jda.api.managers.Presence Presence} from a JDA instance.
     *
     * @param  idle
     *         boolean value that will be provided with our IDENTIFY package to mark our session as afk or not. <b>(default false)</b>
     *
     * @return The JDABuilder instance. Useful for chaining.
     *
     * @see    net.dv8tion.jda.api.managers.Presence#setIdle(boolean) Presence.setIdle(boolean)
     */
    @Nonnull
    public JDABuilder setIdle(boolean idle)
    {
        this.idle = idle;
        return this;
    }

    /**
     * Sets the {@link net.dv8tion.jda.api.entities.Activity Activity} for our session.
     * <br>This value can be changed at any time in the {@link net.dv8tion.jda.api.managers.Presence Presence} from a JDA instance.
     *
     * <p><b>Hint:</b> You can create a {@link net.dv8tion.jda.api.entities.Activity Activity} object using
     * {@link net.dv8tion.jda.api.entities.Activity#playing(String)} or {@link net.dv8tion.jda.api.entities.Activity#streaming(String, String)}.
     *
     * @param  activity
     *         An instance of {@link net.dv8tion.jda.api.entities.Activity Activity} (null allowed)
     *
     * @return The JDABuilder instance. Useful for chaining.
     *
     * @see    net.dv8tion.jda.api.managers.Presence#setActivity(net.dv8tion.jda.api.entities.Activity)  Presence.setActivity(Activity)
     */
    @Nonnull
    public JDABuilder setActivity(@Nullable Activity activity)
    {
        this.activity = activity;
        return this;
    }

    /**
     * Sets the {@link net.dv8tion.jda.api.OnlineStatus OnlineStatus} our connection will display.
     * <br>This value can be changed at any time in the {@link net.dv8tion.jda.api.managers.Presence Presence} from a JDA instance.
     *
     * @param  status
     *         Not-null OnlineStatus (default online)
     *
     * @throws IllegalArgumentException
     *         if the provided OnlineStatus is null or {@link net.dv8tion.jda.api.OnlineStatus#UNKNOWN UNKNOWN}
     *
     * @return The JDABuilder instance. Useful for chaining.
     *
     * @see    net.dv8tion.jda.api.managers.Presence#setStatus(OnlineStatus) Presence.setStatus(OnlineStatus)
     */
    @Nonnull
    @SuppressWarnings("ConstantConditions") // we have to enforce the nonnull at runtime
    public JDABuilder setStatus(@Nonnull OnlineStatus status)
    {
        if (status == null || status == OnlineStatus.UNKNOWN)
            throw new IllegalArgumentException("OnlineStatus cannot be null or unknown!");
        this.status = status;
        return this;
    }

    /**
     * Adds all provided listeners to the list of listeners that will be used to populate the {@link net.dv8tion.jda.api.JDA JDA} object.
     * <br>This uses the {@link net.dv8tion.jda.api.hooks.InterfacedEventManager InterfacedEventListener} by default.
     * <br>To switch to the {@link net.dv8tion.jda.api.hooks.AnnotatedEventManager AnnotatedEventManager},
     * use {@link #setEventManager(net.dv8tion.jda.api.hooks.IEventManager) setEventManager(new AnnotatedEventManager())}.
     *
     * <p><b>Note:</b> When using the {@link net.dv8tion.jda.api.hooks.InterfacedEventManager InterfacedEventListener} (default),
     * given listener(s) <b>must</b> be instance of {@link net.dv8tion.jda.api.hooks.EventListener EventListener}!
     *
     * @param   listeners
     *          The listener(s) to add to the list.
     *
     * @throws java.lang.IllegalArgumentException
     *         If either listeners or one of it's objects is {@code null}.
     *
     * @return The JDABuilder instance. Useful for chaining.
     *
     * @see    net.dv8tion.jda.api.JDA#addEventListener(Object...) JDA.addEventListener(Object...)
     */
    @Nonnull
    public JDABuilder addEventListeners(@Nonnull Object... listeners)
    {
        Checks.noneNull(listeners, "listeners");

        Collections.addAll(this.listeners, listeners);
        return this;
    }

    /**
     * Removes all provided listeners from the list of listeners.
     *
     * @param  listeners
     *         The listener(s) to remove from the list.
     *
     * @throws java.lang.IllegalArgumentException
     *         If either listeners or one of it's objects is {@code null}.
     *
     * @return The JDABuilder instance. Useful for chaining.
     *
     * @see    net.dv8tion.jda.api.JDA#removeEventListener(Object...) JDA.removeEventListener(Object...)
     */
    @Nonnull
    public JDABuilder removeEventListeners(@Nonnull Object... listeners)
    {
        Checks.noneNull(listeners, "listeners");

        this.listeners.removeAll(Arrays.asList(listeners));
        return this;
    }

    /**
     * Sets the maximum amount of time that JDA will back off to wait when attempting to reconnect the MainWebsocket.
     * <br>Provided value must be 32 or greater.
     *
     * @param  maxReconnectDelay
     *         The maximum amount of time that JDA will wait between reconnect attempts in seconds.
     *
     * @throws java.lang.IllegalArgumentException
     *         Thrown if the provided {@code maxReconnectDelay} is less than 32.
     *
     * @return The JDABuilder instance. Useful for chaining.
     */
    @Nonnull
    public JDABuilder setMaxReconnectDelay(int maxReconnectDelay)
    {
        Checks.check(maxReconnectDelay >= 32, "Max reconnect delay must be 32 seconds or greater. You provided %d.", maxReconnectDelay);

        this.maxReconnectDelay = maxReconnectDelay;
        return this;
    }

    /**
     * This will enable sharding mode for JDA.
     * <br>In sharding mode, guilds are split up and assigned one of multiple shards (clients).
     * <br>The shardId that receives all stuff related to given bot is calculated as follows: shardId == (guildId {@literal >>} 22) % shardTotal;
     * <br><b>PMs are only sent to shard 0.</b>
     *
     * <p>Please note, that a shard will not know about guilds which are not assigned to it.
     *
     * @param  shardId
     *         The id of this shard (starting at 0).
     * @param  shardTotal
     *         The number of overall shards.
     *
     * @throws java.lang.IllegalArgumentException
     *         If the provided shard configuration is invalid
     *         ({@code 0 <= shardId < shardTotal} with {@code shardTotal > 0})
     *
     * @return The JDABuilder instance. Useful for chaining.
     *
     * @see    net.dv8tion.jda.api.JDA#getShardInfo() JDA.getShardInfo()
     * @see    net.dv8tion.jda.api.sharding.ShardManager ShardManager
     */
    @Nonnull
    public JDABuilder useSharding(int shardId, int shardTotal)
    {
        Checks.notNegative(shardId, "Shard ID");
        Checks.positive(shardTotal, "Shard Total");
        Checks.check(shardId < shardTotal,
                "The shard ID must be lower than the shardTotal! Shard IDs are 0-based.");
        shardInfo = new JDA.ShardInfo(shardId, shardTotal);
        return this;
    }

    /**
     * Sets the {@link net.dv8tion.jda.api.utils.SessionController SessionController}
     * for this JDABuilder instance. This can be used to sync behaviour and state between shards
     * of a bot and should be one and the same instance on all builders for the shards.
     * <br>When {@link #useSharding(int, int)} is enabled, this is set by default.
     *
     * <p>When set, this allows the builder to build shards with respect to the login ratelimit automatically.
     *
     * @param  controller
     *         The {@link net.dv8tion.jda.api.utils.SessionController SessionController} to use
     *
     * @return The JDABuilder instance. Useful for chaining.
     *
     * @see    net.dv8tion.jda.api.utils.SessionControllerAdapter SessionControllerAdapter
     */
    @Nonnull
    public JDABuilder setSessionController(@Nullable SessionController controller)
    {
        this.controller = controller;
        return this;
    }

    /**
     * Configures a custom voice dispatch handler which handles audio connections.
     *
     * @param  interceptor
     *         The new voice dispatch handler, or null to use the default
     *
     * @return The JDABuilder instance. Useful for chaining.
     *
     * @since 4.0.0
     *
     * @see    VoiceDispatchInterceptor
     */
    @Nonnull
    public JDABuilder setVoiceDispatchInterceptor(@Nullable VoiceDispatchInterceptor interceptor)
    {
        this.voiceDispatchInterceptor = interceptor;
        return this;
    }

    /**
     * The {@link ChunkingFilter} to filter which guilds should use member chunking.
     * <br>By default this uses {@link ChunkingFilter#ALL}.
     *
     * <p>If a guild is configured for chunking the {@link #setMemberCachePolicy(MemberCachePolicy)} will be ignored.
     *
     * @param  filter
     *         The filter to apply
     *
     * @return The JDABuilder instance. Useful for chaining.
     *
     * @since  4.1.0
     *
     * @see    ChunkingFilter#NONE
     * @see    ChunkingFilter#include(long...)
     * @see    ChunkingFilter#exclude(long...)
     */
    @Nonnull
    public JDABuilder setChunkingFilter(@Nullable ChunkingFilter filter)
    {
        this.chunkingFilter = filter == null ? ChunkingFilter.ALL : filter;
        return this;
    }

    /**
     * Enable typing and presence update events.
     * <br>These events cover the majority of traffic happening on the gateway and thus cause a lot
     * of bandwidth usage. Disabling these events means the cache for users might become outdated since
     * user properties are only updated by presence updates.
     * <br>Default: true
     *
     * <h2>Notice</h2>
     * This disables the majority of member cache and related events. If anything in your project
     * relies on member state you should keep this enabled.
     *
     * @param  enabled
     *         True, if guild subscriptions should be enabled
     *
     * @return The JDABuilder instance. Useful for chaining.
     *
     * @since  4.1.0
     *
     * @deprecated This is now superceded by {@link #setDisabledIntents(Collection)} and {@link #setMemberCachePolicy(MemberCachePolicy)}.
     *             To get identical behavior you can do {@code setMemberCachePolicy(VOICE).setDisabledIntents(GatewayIntent.GUILD_PRESENCES, GatewayIntent.GUILD_MESSAGE_TYPING, GatewayIntent.GUILD_MEMBERS)}
     */
    @Nonnull
    @Deprecated
    @ReplaceWith("setDisabledIntents(...).setMemberCachePolicy(...)")
    @DeprecatedSince("4.2.0")
    public JDABuilder setGuildSubscriptionsEnabled(boolean enabled)
    {
        if (!enabled)
        {
            setMemberCachePolicy(MemberCachePolicy.VOICE);
            intents &= ~GUILD_SUBSCRIPTIONS;
        }
        return this;
    }

    /**
     * Configures which events will be disabled.
     * Bots which did not enable presence/member updates in the developer dashboard are required to disable {@link GatewayIntent#GUILD_PRESENCES} and {@link GatewayIntent#GUILD_MEMBERS}!
     *
     * <p>It is not recommended to disable {@link GatewayIntent#GUILD_MEMBERS GatewayIntent.GUILD_MEMBERS} when
     * using {@link MemberCachePolicy#ALL MemberCachePolicy.ALL} as the members cannot be removed from cache by a leave event without this intent.
     *
     * <p>If you disable certain intents you also have to disable related {@link CacheFlag CacheFlags}.
     * This can be achieved using {@link #disableCache(CacheFlag, CacheFlag...)}. The required intents for each
     * flag are documented in the {@link CacheFlag} enum.
     *
     * @param  intent
     *         The first intent to disable
     * @param  intents
     *         Any other intents to disable
     *
     * @throws IllegalArgumentException
     *         If null is provided
     *
     * @return The JDABuilder instance. Useful for chaining.
     *
     * @see    #setMemberCachePolicy(MemberCachePolicy)
     *
     * @since  4.2.0
     */
    @Nonnull
    public JDABuilder setDisabledIntents(@Nonnull GatewayIntent intent, @Nonnull GatewayIntent... intents)
    {
        Checks.notNull(intent, "Intents");
        Checks.noneNull(intents, "Intents");
        return setDisabledIntents(EnumSet.of(intent, intents));
    }

    /**
     * Configures which events will be disabled.
     * Bots which did not enable presence/member updates in the developer dashboard are required to disable {@link GatewayIntent#GUILD_PRESENCES} and {@link GatewayIntent#GUILD_MEMBERS}!
     *
     * <p>It is not recommended to disable {@link GatewayIntent#GUILD_MEMBERS GatewayIntent.GUILD_MEMBERS} when
     * using {@link MemberCachePolicy#ALL MemberCachePolicy.ALL} as the members cannot be removed from cache by a leave event without this intent.
     *
     * <p>If you disable certain intents you also have to disable related {@link CacheFlag CacheFlags}.
     * This can be achieved using {@link #disableCache(CacheFlag, CacheFlag...)}. The required intents for each
     * flag are documented in the {@link CacheFlag} enum.
     *
     * @param  intents
     *         The intents to disable (default: none)
     *
     * @return The JDABuilder instance. Useful for chaining.
     *
     * @see    #setMemberCachePolicy(MemberCachePolicy)
     *
     * @since  4.2.0
     */
    @Nonnull
    public JDABuilder setDisabledIntents(@Nullable Collection<GatewayIntent> intents)
    {
        this.intents = GatewayIntent.ALL_INTENTS;
        if (intents != null)
            this.intents &= ~GatewayIntent.getRaw(intents);
        return this;
    }

    /**
     * Disable the specified {@link GatewayIntent GatewayIntents}.
     * <br>This will not enable any currently unset intents.
     *
     * <p>If you disable certain intents you also have to disable related {@link CacheFlag CacheFlags}.
     * This can be achieved using {@link #disableCache(CacheFlag, CacheFlag...)}. The required intents for each
     * flag are documented in the {@link CacheFlag} enum.
     *
     * @param  intents
     *         The intents to disable
     *
     * @throws IllegalArgumentException
     *         If provided with null
     *
     * @return The JDABuilder instance. Useful for chaining.
     *
     * @see    #enableIntents(Collection)
     */
    @Nonnull
    public JDABuilder disableIntents(@Nonnull Collection<GatewayIntent> intents)
    {
        Checks.noneNull(intents, "GatewayIntent");
        int raw = GatewayIntent.getRaw(intents);
        this.intents &= ~raw;
        return this;
    }

    /**
     * Disable the specified {@link GatewayIntent GatewayIntents}.
     * <br>This will not enable any currently unset intents.
     *
     * <p>If you disable certain intents you also have to disable related {@link CacheFlag CacheFlags}.
     * This can be achieved using {@link #disableCache(CacheFlag, CacheFlag...)}. The required intents for each
     * flag are documented in the {@link CacheFlag} enum.
     *
     * @param  intent
     *         The intent to disable
     * @param  intents
     *         Other intents to disable
     *
     * @throws IllegalArgumentException
     *         If provided with null
     *
     * @return The JDABuilder instance. Useful for chaining.
     *
     * @see    #enableIntents(GatewayIntent, GatewayIntent...)
     */
    @Nonnull
    public JDABuilder disableIntents(@Nonnull GatewayIntent intent, @Nonnull GatewayIntent... intents)
    {
        Checks.notNull(intent, "GatewayIntent");
        Checks.noneNull(intents, "GatewayIntent");
        int raw = GatewayIntent.getRaw(intent, intents);
        this.intents &= ~raw;
        return this;
    }

    /**
     * Configures which events will be enabled.
     * Bots which did not enable presence/member updates in the developer dashboard are required to disable {@link GatewayIntent#GUILD_PRESENCES} and {@link GatewayIntent#GUILD_MEMBERS}!
     *
     * <p>It is not recommended to disable {@link GatewayIntent#GUILD_MEMBERS GatewayIntent.GUILD_MEMBERS} when
     * using {@link MemberCachePolicy#ALL MemberCachePolicy.ALL} as the members cannot be removed from cache by a leave event without this intent.
     *
     * <p>If you disable certain intents you also have to disable related {@link CacheFlag CacheFlags}.
     * This can be achieved using {@link #disableCache(CacheFlag, CacheFlag...)}. The required intents for each
     * flag are documented in the {@link CacheFlag} enum.
     *
     * @param  intent
     *         The intent to enable
     * @param  intents
     *         Any other intents to enable
     *
     * @throws IllegalArgumentException
     *         If null is provided
     *
     * @return The JDABuilder instance. Useful for chaining.
     *
     * @see    #setMemberCachePolicy(MemberCachePolicy)
     *
     * @since  4.2.0
     */
    @Nonnull
    public JDABuilder setEnabledIntents(@Nonnull GatewayIntent intent, @Nonnull GatewayIntent... intents)
    {
        Checks.notNull(intent, "Intents");
        Checks.noneNull(intents, "Intents");
        EnumSet<GatewayIntent> set = EnumSet.of(intent, intents);
        return setDisabledIntents(EnumSet.complementOf(set));
    }

    /**
     * Configures which events will be enabled.
     * Bots which did not enable presence/member updates in the developer dashboard are required to disable {@link GatewayIntent#GUILD_PRESENCES} and {@link GatewayIntent#GUILD_MEMBERS}!
     *
     * <p>It is not recommended to disable {@link GatewayIntent#GUILD_MEMBERS GatewayIntent.GUILD_MEMBERS} when
     * using {@link MemberCachePolicy#ALL MemberCachePolicy.ALL} as the members cannot be removed from cache by a leave event without this intent.
     *
     * <p>If you disable certain intents you also have to disable related {@link CacheFlag CacheFlags}.
     * This can be achieved using {@link #disableCache(CacheFlag, CacheFlag...)}. The required intents for each
     * flag are documented in the {@link CacheFlag} enum.
     *
     * @param  intents
     *         The intents to enable (default: all)
     *
     * @return The JDABuilder instance. Useful for chaining.
     *
     * @see    #setMemberCachePolicy(MemberCachePolicy)
     *
     * @since  4.2.0
     */
    @Nonnull
    public JDABuilder setEnabledIntents(@Nullable Collection<GatewayIntent> intents)
    {
        if (intents == null || intents.isEmpty())
            setDisabledIntents(EnumSet.allOf(GatewayIntent.class));
        else if (intents instanceof EnumSet)
            setDisabledIntents(EnumSet.complementOf((EnumSet<GatewayIntent>) intents));
        else
            setDisabledIntents(EnumSet.complementOf(EnumSet.copyOf(intents)));
        return this;
    }

    /**
     * Enable the specified {@link GatewayIntent GatewayIntents}.
     * <br>This will not disable any currently set intents.
     *
     * @param  intents
     *         The intents to enable
     *
     * @throws IllegalArgumentException
     *         If provided with null
     *
     * @return The JDABuilder instance. Useful for chaining.
     *
     * @see    #disableIntents(Collection)
     */
    @Nonnull
    public JDABuilder enableIntents(@Nonnull Collection<GatewayIntent> intents)
    {
        Checks.noneNull(intents, "GatewayIntent");
        int raw = GatewayIntent.getRaw(intents);
        this.intents |= raw;
        return this;
    }

    /**
     * Enable the specified {@link GatewayIntent GatewayIntents}.
     * <br>This will not disable any currently set intents.
     *
     * @param  intent
     *         The intent to enable
     * @param  intents
     *         Other intents to enable
     *
     * @throws IllegalArgumentException
     *         If provided with null
     *
     * @return The JDABuilder instance. Useful for chaining.
     *
     * @see    #enableIntents(GatewayIntent, GatewayIntent...)
     */
    @Nonnull
    public JDABuilder enableIntents(@Nonnull GatewayIntent intent, @Nonnull GatewayIntent... intents)
    {
        Checks.notNull(intent, "GatewayIntent");
        Checks.noneNull(intents, "GatewayIntent");
        int raw = GatewayIntent.getRaw(intent, intents);
        this.intents |= raw;
        return this;
    }

    /**
     * Decides the total number of members at which a guild should start to use lazy loading.
     * <br>This is limited to a number between 50 and 250 (inclusive).
     * If the {@link #setChunkingFilter(ChunkingFilter) chunking filter} is set to {@link ChunkingFilter#ALL}
     * this should be set to {@code 250} (default) to minimize the amount of guilds that need to request members.
     *
     * @param  threshold
     *         The threshold in {@code [50, 250]}
     *
     * @return The JDABuilder instance. Useful for chaining.
     *
     * @since  4.1.0
     */
    @Nonnull
    public JDABuilder setLargeThreshold(int threshold)
    {
        this.largeThreshold = Math.max(50, Math.min(250, threshold)); // enforce 50 <= t <= 250
        return this;
    }

    /**
     * The maximum size, in bytes, of the buffer used for decompressing discord payloads.
     * <br>If the maximum buffer size is exceeded a new buffer will be allocated instead.
     * <br>Setting this to {@link Integer#MAX_VALUE} would imply the buffer will never be resized unless memory starvation is imminent.
     * <br>Setting this to {@code 0} would imply the buffer would need to be allocated again for every payload (not recommended).
     *
     * <p>Default: {@code 2048}
     *
     * @param  bufferSize
     *         The maximum size the buffer should allow to retain
     *
     * @throws IllegalArgumentException
     *         If the provided buffer size is negative
     *
     * @return The JDABuilder instance. Useful for chaining.
     */
    @Nonnull
    public JDABuilder setMaxBufferSize(int bufferSize)
    {
        Checks.notNegative(bufferSize, "The buffer size");
        this.maxBufferSize = bufferSize;
        return this;
    }

    /**
     * Builds a new {@link net.dv8tion.jda.api.JDA} instance and uses the provided token to start the login process.
     * <br>The login process runs in a different thread, so while this will return immediately, {@link net.dv8tion.jda.api.JDA} has not
     * finished loading, thus many {@link net.dv8tion.jda.api.JDA} methods have the chance to return incorrect information.
     * For example {@link JDA#getGuilds()} might return an empty list or {@link net.dv8tion.jda.api.JDA#getUserById(long)} might return null
     * for arbitrary user IDs.
     *
     * <p>If you wish to be sure that the {@link net.dv8tion.jda.api.JDA} information is correct, please use
     * {@link net.dv8tion.jda.api.JDA#awaitReady() JDA.awaitReady()} or register an
     * {@link net.dv8tion.jda.api.hooks.EventListener EventListener} to listen for the
     * {@link net.dv8tion.jda.api.events.ReadyEvent ReadyEvent}.
     *
     * @throws LoginException
     *         If the provided token is invalid.
     * @throws IllegalArgumentException
     *         If the provided token is empty or null. Or the provided intents/cache configuration is not possible.
     *
     * @return A {@link net.dv8tion.jda.api.JDA} instance that has started the login process. It is unknown as
     *         to whether or not loading has finished when this returns.
     *
     * @see    net.dv8tion.jda.api.JDA#awaitReady()
     */
    @Nonnull
    public JDA build() throws LoginException
    {
        checkIntents();
        OkHttpClient httpClient = this.httpClient;
        if (httpClient == null)
        {
            if (this.httpClientBuilder == null)
                this.httpClientBuilder = IOUtil.newHttpClientBuilder();
            httpClient = this.httpClientBuilder.build();
        }

        WebSocketFactory wsFactory = this.wsFactory == null ? new WebSocketFactory() : this.wsFactory;

        if (controller == null && shardInfo != null)
            controller = new SessionControllerAdapter();

        AuthorizationConfig authConfig = new AuthorizationConfig(token);
        ThreadingConfig threadingConfig = new ThreadingConfig();
        threadingConfig.setCallbackPool(callbackPool, shutdownCallbackPool);
        threadingConfig.setGatewayPool(mainWsPool, shutdownMainWsPool);
        threadingConfig.setRateLimitPool(rateLimitPool, shutdownRateLimitPool);
        SessionConfig sessionConfig = new SessionConfig(controller, httpClient, wsFactory, voiceDispatchInterceptor, flags, maxReconnectDelay, largeThreshold);
        MetaConfig metaConfig = new MetaConfig(maxBufferSize, contextMap, cacheFlags, flags);

        JDAImpl jda = new JDAImpl(authConfig, sessionConfig, threadingConfig, metaConfig);
        jda.setMemberCachePolicy(memberCachePolicy);
        // We can only do member chunking with the GUILD_MEMBERS intent
        if ((intents & GatewayIntent.GUILD_MEMBERS.getRawValue()) == 0)
            jda.setChunkingFilter(ChunkingFilter.NONE);
        else
            jda.setChunkingFilter(chunkingFilter);

        if (eventManager != null)
            jda.setEventManager(eventManager);

        if (audioSendFactory != null)
            jda.setAudioSendFactory(audioSendFactory);

        listeners.forEach(jda::addEventListener);
        jda.setStatus(JDA.Status.INITIALIZED);  //This is already set by JDA internally, but this is to make sure the listeners catch it.

<<<<<<< HEAD
        if (gatewayEnabled)
        {
            // Set the presence information before connecting to have the correct information ready when sending IDENTIFY
            ((PresenceImpl) jda.getPresence())
                    .setCacheActivity(activity)
                    .setCacheIdle(idle)
                    .setCacheStatus(status);
            jda.login(shardInfo, compression, true);
        }
        else
        {
            jda.setStatus(JDA.Status.REST_ONLY);
        }
=======
        // Set the presence information before connecting to have the correct information ready when sending IDENTIFY
        ((PresenceImpl) jda.getPresence())
                .setCacheActivity(activity)
                .setCacheIdle(idle)
                .setCacheStatus(status);
        jda.login(shardInfo, compression, true, intents);
>>>>>>> 32e615e2
        return jda;
    }

    private JDABuilder setFlag(ConfigFlag flag, boolean enable)
    {
        if (enable)
            this.flags.add(flag);
        else
            this.flags.remove(flag);
        return this;
    }

    private void checkIntents()
    {
        boolean membersIntent = (intents & GatewayIntent.GUILD_MEMBERS.getRawValue()) != 0;
        if (!membersIntent && memberCachePolicy == MemberCachePolicy.ALL)
            throw new IllegalStateException("Cannot use MemberCachePolicy.ALL without GatewayIntent.GUILD_MEMBERS enabled!");
        else if (!membersIntent && chunkingFilter != ChunkingFilter.NONE)
            JDAImpl.LOG.warn("Member chunking is disabled due to missing GUILD_MEMBERS intent.");

        if (cacheFlags.isEmpty())
            return;

        EnumSet<GatewayIntent> providedIntents = GatewayIntent.getIntents(intents);
        for (CacheFlag flag : cacheFlags)
        {
            GatewayIntent intent = flag.getRequiredIntent();
            if (intent != null && !providedIntents.contains(intent))
                throw new IllegalArgumentException("Cannot use CacheFlag." + flag + " without GatewayIntent." + intent + "!");
        }
    }
}<|MERGE_RESOLUTION|>--- conflicted
+++ resolved
@@ -551,7 +551,7 @@
      *
      * @return The JDABuilder instance. Useful for chaining.
      *
-     * @see    #enableCache(CacheFlag, CacheFlag...) 
+     * @see    #enableCache(CacheFlag, CacheFlag...)
      * @see    #disableCache(Collection)
      */
     @Nonnull
@@ -576,7 +576,7 @@
      *
      * @return The JDABuilder instance. Useful for chaining.
      *
-     * @see    #enableCache(Collection) 
+     * @see    #enableCache(Collection)
      * @see    #disableCache(CacheFlag, CacheFlag...)
      */
     @Nonnull
@@ -623,7 +623,7 @@
      *
      * @return The JDABuilder instance. Useful for chaining.
      *
-     * @see    #disableCache(CacheFlag, CacheFlag...) 
+     * @see    #disableCache(CacheFlag, CacheFlag...)
      * @see    #enableCache(Collection)
      */
     @Nonnull
@@ -648,7 +648,7 @@
      *
      * @return The JDABuilder instance. Useful for chaining.
      *
-     * @see    #disableCache(Collection) 
+     * @see    #disableCache(Collection)
      * @see    #enableCache(CacheFlag, CacheFlag...)
      */
     @Nonnull
@@ -1738,7 +1738,6 @@
         listeners.forEach(jda::addEventListener);
         jda.setStatus(JDA.Status.INITIALIZED);  //This is already set by JDA internally, but this is to make sure the listeners catch it.
 
-<<<<<<< HEAD
         if (gatewayEnabled)
         {
             // Set the presence information before connecting to have the correct information ready when sending IDENTIFY
@@ -1746,20 +1745,12 @@
                     .setCacheActivity(activity)
                     .setCacheIdle(idle)
                     .setCacheStatus(status);
-            jda.login(shardInfo, compression, true);
+            jda.login(shardInfo, compression, true, intents);
         }
         else
         {
             jda.setStatus(JDA.Status.REST_ONLY);
         }
-=======
-        // Set the presence information before connecting to have the correct information ready when sending IDENTIFY
-        ((PresenceImpl) jda.getPresence())
-                .setCacheActivity(activity)
-                .setCacheIdle(idle)
-                .setCacheStatus(status);
-        jda.login(shardInfo, compression, true, intents);
->>>>>>> 32e615e2
         return jda;
     }
 
